--- conflicted
+++ resolved
@@ -1,13 +1,8 @@
 plugins {
     id 'com.android.application' version '7.4.2' apply false
     id 'com.android.library' version '7.4.2' apply false
-<<<<<<< HEAD
     id "com.diffplug.spotless" version "6.19.0" apply false
-    id 'org.jetbrains.kotlin.android' version '1.8.10' apply false
-=======
-    id "com.diffplug.spotless" version "6.17.0" apply false
     id 'org.jetbrains.kotlin.android' version '1.8.21' apply false
->>>>>>> 559d1be3
     id "io.github.gradle-nexus.publish-plugin" version "1.3.0"
 }
 
